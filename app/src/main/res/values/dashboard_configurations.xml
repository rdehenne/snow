--- conflicted
+++ resolved
@@ -73,11 +73,7 @@
         -->
     <string name="home_description">
         <![CDATA[
-<<<<<<< HEAD
-            <p><b>Snow is an <a href="https://github.com/baitmooth/snow/">open-source</a> icon-pack</b></p>
-=======
 	    <p><b><a href="https://github.com/baitmooth/snow/">Snow</a></b> is an open source monotone icon-pack with nice transparency.</p>
->>>>>>> fc9d56e3
         ]]>
     </string>
 
